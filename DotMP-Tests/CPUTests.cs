﻿/*
 * DotMP - A collection of powerful abstractions for parallel programming in .NET with an OpenMP-like API. 
 * Copyright (C) 2023 Phillip Allen Lane
 *
 * This library is free software; you can redistribute it and/or modify it under the terms of the GNU Lesser
 * General Public License as published by the Free Software Foundation; either version 2.1 of the License, or
 * (at your option) any later version.
 *
 * This library is distributed in the hope that it will be useful, but WITHOUT ANY WARRANTY; without even the
 * implied warranty of MERCHANTABILITY or FITNESS FOR A PARTICULAR PURPOSE. See the GNU Lesser General Public
 * License for more details.
 *
 * You should have received a copy of the GNU Lesser General Public License along with this library; if not,
 * write to the Free Software Foundation, Inc., 51 Franklin Street, Fifth Floor, Boston, MA 02110-1301 USA.
 */

using System;
using System.Collections.Generic;
using System.Diagnostics;
using System.Linq;
using System.Runtime;
using System.Threading;
using DotMP;
using FluentAssertions;
using Xunit;
using Xunit.Abstractions;

namespace DotMPTests
{
    /// <summary>
    /// CPU tests for the DotMP library.
    /// </summary>
    public class CPUTests
    {
        private readonly ITestOutputHelper output;

        /// <summary>
        /// Constructor to write output.
        /// </summary>
        /// <param name="output">Output object.</param>
        public ParallelTests(ITestOutputHelper output)
        {
            this.output = output;
        }

        /// <summary>
        /// Tests to make sure that parallel performance is higher than sequential performance.
        /// </summary>
        [Fact]
        public void Parallel_performance_should_be_higher()
        {
            var elapsedParallel = Workload(true);
            var elapsedSeries = Workload(false);

            elapsedParallel.Should().BeLessThan(elapsedSeries);
        }

        /// <summary>
        /// Tests to make sure that DotMP.Parallel.ParallelRegion()'s are actually created.
        /// </summary>
        [Fact]
        public void Parallel_should_work()
        {
            var actual = CreateRegion();

            actual.Should().Be((uint)DotMP.Parallel.GetMaxThreads());
        }

        /// <summary>
        /// Tests the functionality of DotMP.Parallel.For().
        /// </summary>
        [Fact]
        public void Parallelfor_should_work()
        {
            int workload = 4096;

            float[] x = new float[workload];
            float[] y = new float[workload];

            for (int i = 0; i < x.Length; i++)
            {
                x[i] = 1.0f;
                y[i] = 1.0f;
            }

            float[] z = saxpy_parallelregion_for(2.0f, x, y, Schedule.Static, null);
            float[] z2 = saxpy_parallelfor(2.0f, x, y);

            Assert.Equal(z, z2);
        }

        /// <summary>
        /// Tests to make sure that DotMP.Schedule.Guided produces correct results.
        /// </summary>
        [Fact]
        public void Guided_should_produce_correct_results()
        {
            int workload = 1_000_000;

            float[] x = new float[workload];
            float[] y = new float[workload];
            float[] correct = new float[workload];

            for (int i = 0; i < x.Length; i++)
            {
                x[i] = 1.0f;
                y[i] = 1.0f;
                correct[i] = 3.0f;
            }

            float[] z = saxpy_parallelregion_for(2.0f, x, y, Schedule.Guided, 3);

            Assert.Equal(z, correct);
        }

        /// <summary>
        /// Tests to make sure that DotMP.Schedule.Guided produces correct results.
        /// </summary>
        [Fact]
        public void Workstealing_should_produce_correct_results()
        {
            int workload = 1_000_000;

            float[] x = new float[workload];
            float[] y = new float[workload];
            float[] correct = new float[workload];

            for (int i = 0; i < x.Length; i++)
            {
                x[i] = 1.0f;
                y[i] = 1.0f;
                correct[i] = 3.0f;
            }

            float[] z = saxpy_parallelregion_for(2.0f, x, y, Schedule.WorkStealing, 3);

            Assert.Equal(z, correct);
        }

        /// <summary>
        /// Tests to ensure that workstealing adequately load balances.
        /// </summary>
        [Fact]
        public void Workstealing_load_balances()
        {
            int workload = 100_000;

            float[] x = new float[workload];
            float[] y = new float[workload];
            float[] z = new float[workload];
            float[] correct = new float[workload];

            for (int i = 0; i < x.Length; i++)
            {
                x[i] = 1.0f;
                y[i] = 1.0f;
                correct[i] = 3.0f;
            }

            double start = DotMP.Parallel.GetWTime();
            DotMP.Parallel.ParallelFor(0, workload, num_threads: 6, schedule: DotMP.Schedule.WorkStealing, chunk_size: 1, action: i =>
            {
                if (i < 6)
                    Thread.Sleep(1000);

                z[i] = 2.0f * x[i] + y[i];
            });
            double end = DotMP.Parallel.GetWTime() - start;

            end.Should().BeLessThan(1.5);
            Assert.Equal(z, correct);
        }

        /// <summary>
        /// Tests to make sure that DotMP.Schedule.Static produces correct results.
        /// </summary>
        [Fact]
        public void Static_should_produce_correct_results()
        {
            int workload = 1_000_000;

            float[] x = new float[workload];
            float[] y = new float[workload];
            float[] correct = new float[workload];

            for (int i = 0; i < x.Length; i++)
            {
                x[i] = 1.0f;
                y[i] = 1.0f;
                correct[i] = 3.0f;
            }

            float[] z = saxpy_parallelregion_for(2.0f, x, y, Schedule.Static, 1024);

            Assert.Equal(z, correct);
        }

        /// <summary>
        /// Tests to make sure that DotMP.Schedule.Dynamic produces correct results.
        /// </summary>
        [Fact]
        public void Dynamic_should_produce_correct_results()
        {
            int workload = 1_000_000;

            float[] x = new float[workload];
            float[] y = new float[workload];
            float[] correct = new float[workload];

            for (int i = 0; i < x.Length; i++)
            {
                x[i] = 1.0f;
                y[i] = 1.0f;
                correct[i] = 3.0f;
            }

            float[] z = saxpy_parallelregion_for(2.0f, x, y, Schedule.Dynamic, 1);

            Assert.Equal(z, correct);
        }

        /// <summary>
        /// Tests to make sure that DotMP.Parallel.ForCollapse produces correct results.
        /// </summary>
        [Fact]
        public void Collapse_works()
        {
            int[,] iters_hit = new int[1024, 1024];

            DotMP.Parallel.ParallelForCollapse((256, 512), (512, 600), num_threads: 8, chunk_size: 7, schedule: Schedule.Static, action: (i, j) =>
            {
                DotMP.Atomic.Inc(ref iters_hit[i, j]);
            });

            for (int i = 0; i < 1024; i++)
                for (int j = 0; j < 1024; j++)
                    if (i >= 256 && i < 512 && j >= 512 && j < 600)
                        iters_hit[i, j].Should().Be(1);
                    else
                        iters_hit[i, j].Should().Be(0);

            iters_hit = null;

            int[,,] iters_hit_3 = new int[128, 128, 64];

            DotMP.Parallel.ParallelForCollapse((35, 64), (16, 100), (10, 62), num_threads: 8, chunk_size: 3, schedule: Schedule.Dynamic, action: (i, j, k) =>
            {
                DotMP.Atomic.Inc(ref iters_hit_3[i, j, k]);
            });

            for (int i = 0; i < 128; i++)
                for (int j = 0; j < 128; j++)
                    for (int k = 0; k < 64; k++)
                        if (i >= 35 && i < 64 && j >= 16 && j < 100 && k >= 10 && k < 62)
                            iters_hit_3[i, j, k].Should().Be(1);
                        else
                            iters_hit_3[i, j, k].Should().Be(0);

            iters_hit_3 = null;

            int[,,,] iters_hit_4 = new int[32, 32, 32, 32];

            DotMP.Parallel.ParallelForCollapse((1, 31), (10, 16), (5, 20), (21, 30), num_threads: 8, chunk_size: 11, schedule: Schedule.Static, action: (i, j, k, l) =>
            {
                DotMP.Atomic.Inc(ref iters_hit_4[i, j, k, l]);
            });

            DotMP.Parallel.ParallelForCollapse(new (int, int)[] { (1, 31), (10, 16), (5, 20), (21, 30) }, num_threads: 8, chunk_size: 11, schedule: Schedule.Static, action: (int[] indices) =>
            {
                DotMP.Atomic.Inc(ref iters_hit_4[indices[0], indices[1], indices[2], indices[3]]);
            });

            for (int i = 0; i < 32; i++)
                for (int j = 0; j < 32; j++)
                    for (int k = 0; k < 32; k++)
                        for (int l = 0; l < 32; l++)
                            if (i >= 1 && i < 31 && j >= 10 && j < 16 && k >= 5 && k < 20 && l >= 21 && l < 30)
                                iters_hit_4[i, j, k, l].Should().Be(2);
                            else
                                iters_hit_4[i, j, k, l].Should().Be(0);
        }

        /// <summary>
        /// Tests to make sure that DotMP.Parallel.ForReductionCollapse produces correct results.
        /// </summary>
        [Fact]
        public void Reduction_collapse_works()
        {
            int total_iters_executed = 0;
            int[,] iters_hit = new int[1024, 1024];

            DotMP.Parallel.ParallelForReductionCollapse((256, 512), (512, 600),
                                                        op: Operations.Add, reduce_to: ref total_iters_executed,
                                                        num_threads: 8, chunk_size: 7, schedule: Schedule.Static,
                                                        action: (ref int total_iters_executed, int i, int j) =>
            {
                DotMP.Atomic.Inc(ref iters_hit[i, j]);
                total_iters_executed += 1;
            });

            for (int i = 0; i < 1024; i++)
                for (int j = 0; j < 1024; j++)
                    if (i >= 256 && i < 512 && j >= 512 && j < 600)
                        iters_hit[i, j].Should().Be(1);
                    else
                        iters_hit[i, j].Should().Be(0);

            total_iters_executed.Should().Be((512 - 256) * (600 - 512));

            iters_hit = null;
            total_iters_executed = 0;

            int[,,] iters_hit_3 = new int[128, 128, 64];

            DotMP.Parallel.ParallelForReductionCollapse((35, 64), (16, 100), (10, 62),
                                                        op: Operations.Add, reduce_to: ref total_iters_executed,
                                                        num_threads: 8, chunk_size: 3, schedule: Schedule.Dynamic,
                                                        action: (ref int total_iters_executed, int i, int j, int k) =>
            {
                DotMP.Atomic.Inc(ref iters_hit_3[i, j, k]);
                total_iters_executed += 1;
            });

            for (int i = 0; i < 128; i++)
                for (int j = 0; j < 128; j++)
                    for (int k = 0; k < 64; k++)
                        if (i >= 35 && i < 64 && j >= 16 && j < 100 && k >= 10 && k < 62)
                            iters_hit_3[i, j, k].Should().Be(1);
                        else
                            iters_hit_3[i, j, k].Should().Be(0);

            total_iters_executed.Should().Be((64 - 35) * (100 - 16) * (62 - 10));

            iters_hit_3 = null;
            total_iters_executed = 0;

            int[,,,] iters_hit_4 = new int[32, 32, 32, 32];

            DotMP.Parallel.ParallelForReductionCollapse((1, 31), (10, 16), (5, 20), (21, 30),
                                                        op: Operations.Add, reduce_to: ref total_iters_executed,
                                                        num_threads: 8, chunk_size: 11, schedule: Schedule.Static,
                                                        action: (ref int total_iters_executed, int i, int j, int k, int l) =>
            {
                DotMP.Atomic.Inc(ref iters_hit_4[i, j, k, l]);
                total_iters_executed += 1;
            });

            total_iters_executed.Should().Be((31 - 1) * (16 - 10) * (20 - 5) * (30 - 21));
            total_iters_executed = 0;

            DotMP.Parallel.ParallelForReductionCollapse(new (int, int)[] { (1, 31), (10, 16), (5, 20), (21, 30) },
                                                        op: Operations.Add, reduce_to: ref total_iters_executed,
                                                        num_threads: 8, chunk_size: 11, schedule: Schedule.Static,
                                                        action: (ref int total_iters_executed, int[] indices) =>
            {
                DotMP.Atomic.Inc(ref iters_hit_4[indices[0], indices[1], indices[2], indices[3]]);
                total_iters_executed += 1;
            });

            total_iters_executed.Should().Be((31 - 1) * (16 - 10) * (20 - 5) * (30 - 21));
            for (int i = 0; i < 32; i++)
                for (int j = 0; j < 32; j++)
                    for (int k = 0; k < 32; k++)
                        for (int l = 0; l < 32; l++)
                            if (i >= 1 && i < 31 && j >= 10 && j < 16 && k >= 5 && k < 20 && l >= 21 && l < 30)
                                iters_hit_4[i, j, k, l].Should().Be(2);
                            else
                                iters_hit_4[i, j, k, l].Should().Be(0);
        }

        /// <summary>
        /// Tests to make sure that taskloops produce correct results.
        /// </summary>
        [Fact]
        public void Taskloop_should_produce_correct_results()
        {
            int workload = 1_000_000;

            float[] x = new float[workload];
            float[] y = new float[workload];

            for (int i = 0; i < x.Length; i++)
            {
                x[i] = 1.0f;
                y[i] = 1.0f;
            }

            float[] z = saxpy_parallelregion_for_taskloop(2.0f, x, y, 6);

            for (int i = 0; i < z.Length; i++)
            {
                z[i].Should().Be(3.0f);
            }
        }

        /// <summary>
        /// Tests taskloop dependencies, and in turn, more complex dependency chaining.
        /// </summary>
        [Fact]
        public void Taskloop_dependencies_work()
        {
            int size = 1_000_000;
            uint grainsize = 128;

            int[] a = new int[size];
            int[] b = new int[size];

            DotMP.Parallel.ParallelMaster(num_threads: 6, action: () =>
            {
                var t1 = DotMP.Parallel.Taskloop(0, size, i =>
                {
                    a[i] += 1;
                });

                var t2 = DotMP.Parallel.Taskloop(0, size, grainsize: grainsize, depends: t1, action: i =>
                {
                    a[i] += 2;
                });

                DotMP.Parallel.Taskloop(0, size, grainsize: grainsize, depends: t2, action: i =>
                {
                    b[i] = a[i];
                });
            });

            for (int i = 0; i < size; i++)
            {
                b[i].Should().Be(3);
            }
        }

        /// <summary>
        /// Ensures that nested task dependencies work.
        /// </summary>
        [Fact]
        public void Nested_task_dependencies_work()
        {
            bool task_triggered = false;

            DotMP.Parallel.ParallelMaster(num_threads: 2, action: () =>
            {
                DotMP.Parallel.Task(() =>
                {
                    var t1 = DotMP.Parallel.Task(() => { });
                    Thread.Sleep(100);
                    DotMP.Parallel.Task(depends: t1, action: () =>
                    {
                        task_triggered = true;
                    });
                });
            });

            task_triggered.Should().BeTrue();
        }

        /// <summary>
        /// Tests to make sure that DotMP.Parallel.Schedule.Runtime properly reads values from the environment variable.
        /// </summary>
        [Fact]
        public void Schedule_runtime_works()
        {
            Environment.SetEnvironmentVariable("OMP_SCHEDULE", "adaptive");
            DotMP.Parallel.ParallelFor(0, 1024, num_threads: 4, schedule: DotMP.Schedule.Runtime, action: i =>
            {
                DotMP.Parallel.GetSchedule().Should().Be(DotMP.Schedule.Static);
                DotMP.Parallel.GetChunkSize().Should().Be(256);
            });

            Environment.SetEnvironmentVariable("OMP_SCHEDULE", "static");
            DotMP.Parallel.ParallelFor(0, 1025, num_threads: 4, schedule: DotMP.Schedule.Runtime, action: i =>
            {
                DotMP.Parallel.GetSchedule().Should().Be(DotMP.Schedule.Static);
                DotMP.Parallel.GetChunkSize().Should().Be(257);
            });

            Environment.SetEnvironmentVariable("OMP_SCHEDULE", "guided,2");
            DotMP.Parallel.ParallelFor(0, 1024, schedule: DotMP.Schedule.Runtime, action: i =>
            {
                DotMP.Parallel.GetSchedule().Should().Be(DotMP.Schedule.Guided);
                DotMP.Parallel.GetChunkSize().Should().Be(2);
            });

            Environment.SetEnvironmentVariable("OMP_SCHEDULE", "static,10");
            DotMP.Parallel.ParallelFor(0, 1024, num_threads: 4, schedule: DotMP.Schedule.Runtime, action: i =>
            {
                DotMP.Parallel.GetSchedule().Should().Be(DotMP.Schedule.Static);
                DotMP.Parallel.GetChunkSize().Should().Be(10);
            });

            Environment.SetEnvironmentVariable("OMP_SCHEDULE", "dynamic,garbage");
            DotMP.Parallel.ParallelFor(0, 1024, num_threads: 4, schedule: DotMP.Schedule.Runtime, action: i =>
            {
                DotMP.Parallel.GetSchedule().Should().Be(DotMP.Schedule.Dynamic);
                DotMP.Parallel.GetChunkSize().Should().Be(8);
            });

            Environment.SetEnvironmentVariable("OMP_SCHEDULE", "workstealing,garbage");
            DotMP.Parallel.ParallelFor(0, 1024, num_threads: 4, schedule: DotMP.Schedule.Runtime, action: i =>
            {
                DotMP.Parallel.GetSchedule().Should().Be(DotMP.Schedule.WorkStealing);
                DotMP.Parallel.GetChunkSize().Should().Be(8);
            });

            Environment.SetEnvironmentVariable("OMP_SCHEDULE", null);
            DotMP.Parallel.ParallelFor(0, 1024, num_threads: 4, schedule: DotMP.Schedule.Runtime, action: i =>
            {
                DotMP.Parallel.GetSchedule().Should().Be(DotMP.Schedule.Static);
                DotMP.Parallel.GetChunkSize().Should().Be(256);
            });
        }

        /// <summary>
        /// Tests to make sure that DotMP.Parallel.Critical() works.
        /// </summary>
        [Fact]
        public void Critical_works()
        {
            uint threads = 1024;
            int iters = 1024;
            int total = 0;

            DotMP.Parallel.ParallelRegion(num_threads: threads, action: () =>
            {
                for (int i = 0; i < iters; i++)
                    DotMP.Parallel.Critical(() => ++total);
            });

            total.Should().Be((int)threads * iters);

            double start = DotMP.Parallel.GetWTime();

            DotMP.Parallel.ParallelRegion(num_threads: 4, action: () =>
            {
                if (DotMP.Parallel.GetThreadNum() % 2 == 0) DotMP.Parallel.Critical(() => Thread.Sleep(1000));
                if (DotMP.Parallel.GetThreadNum() % 2 == 1) DotMP.Parallel.Critical(() => Thread.Sleep(1000));
            });

            double elapsed = DotMP.Parallel.GetWTime() - start;
            elapsed.Should().BeLessThan(2.2);
            elapsed.Should().BeGreaterThan(2.0);
        }

        /// <summary>
        /// Tests to make sure that DotMP.Parallel.Master() works.
        /// </summary>
        [Fact]
        public void Master_works()
        {
            uint threads = 1024;
            int total = 0;

            DotMP.Parallel.ParallelRegion(num_threads: threads, action: () =>
            {
                DotMP.Parallel.Master(() => ++total);
            });

            total.Should().Be(1);
        }

        /// <summary>
        /// Tests to make sure that DotMP.Parallel.Single() works.
        /// </summary>
        [Fact]
        public void Single_works()
        {
            uint threads = 1024;
            int total = 0;

            DotMP.Parallel.ParallelRegion(num_threads: threads, action: () =>
            {
                for (int i = 0; i < 10; i++)
                {
                    DotMP.Parallel.Single(() => DotMP.Atomic.Inc(ref total));
                }
            });

            total.Should().Be(1);

            total = 0;

            DotMP.Parallel.ParallelRegion(num_threads: threads, action: () =>
            {
                for (int i = 0; i < 10; i++)
                {
                    DotMP.Parallel.Single(() => DotMP.Atomic.Inc(ref total));
                }
            });

            total.Should().Be(1);
        }

        /// <summary>
        /// Tests to make sure that the DotMP.Atomic class works.
        /// </summary>
        [Fact]
        public void Atomic_works()
        {
            uint threads = 1024;
            int[] int_totals = new int[6];
            long[] long_totals = new long[6];
            uint[] uint_totals = new uint[6];
            ulong[] ulong_totals = new ulong[6];

            uint_totals[1] = 1024;
            ulong_totals[1] = 1024;

            int_totals[3] = int.MaxValue;
            uint_totals[3] = uint.MaxValue;
            long_totals[3] = long.MaxValue;
            ulong_totals[3] = ulong.MaxValue;

            //inc
            DotMP.Parallel.ParallelRegion(num_threads: threads, action: () =>
            {
                DotMP.Parallel.Barrier();
                DotMP.Atomic.Inc(ref int_totals[0]);
                DotMP.Parallel.Barrier();
                DotMP.Atomic.Inc(ref uint_totals[0]);
                DotMP.Parallel.Barrier();
                DotMP.Atomic.Inc(ref long_totals[0]);
                DotMP.Parallel.Barrier();
                DotMP.Atomic.Inc(ref ulong_totals[0]);
            });

            int_totals[0].Should().Be((int)threads);
            uint_totals[0].Should().Be((uint)threads);
            long_totals[0].Should().Be((long)threads);
            ulong_totals[0].Should().Be((ulong)threads);

            //dec
            DotMP.Parallel.ParallelRegion(num_threads: threads, action: () =>
            {
                DotMP.Parallel.Barrier();
                DotMP.Atomic.Dec(ref int_totals[1]);
                DotMP.Parallel.Barrier();
                DotMP.Atomic.Dec(ref uint_totals[1]);
                DotMP.Parallel.Barrier();
                DotMP.Atomic.Dec(ref long_totals[1]);
                DotMP.Parallel.Barrier();
                DotMP.Atomic.Dec(ref ulong_totals[1]);
            });

            int_totals[1].Should().Be((int)-threads);
            uint_totals[1].Should().Be(0);
            long_totals[1].Should().Be((long)-threads);
            ulong_totals[1].Should().Be(0);

            //add
            DotMP.Parallel.ParallelRegion(num_threads: threads, action: () =>
            {
                DotMP.Parallel.Barrier();
                DotMP.Atomic.Add(ref int_totals[2], 2);
                DotMP.Parallel.Barrier();
                DotMP.Atomic.Add(ref uint_totals[2], 2);
                DotMP.Parallel.Barrier();
                DotMP.Atomic.Add(ref long_totals[2], 2);
                DotMP.Parallel.Barrier();
                DotMP.Atomic.Add(ref ulong_totals[2], 2);
            });

            int_totals[2].Should().Be((int)threads * 2);
            uint_totals[2].Should().Be((uint)threads * 2);
            long_totals[2].Should().Be((long)threads * 2);
            ulong_totals[2].Should().Be((ulong)threads * 2);

            //and
            DotMP.Parallel.ParallelRegion(num_threads: threads, action: () =>
            {
                int tid_int = (int)DotMP.Parallel.GetThreadNum();
                uint tid_uint = (uint)DotMP.Parallel.GetThreadNum();
                long tid_long = (long)DotMP.Parallel.GetThreadNum();
                ulong tid_ulong = (ulong)DotMP.Parallel.GetThreadNum();

                DotMP.Parallel.Barrier();
                DotMP.Atomic.And(ref int_totals[3], tid_int);
                DotMP.Parallel.Barrier();
                DotMP.Atomic.And(ref uint_totals[3], tid_uint);
                DotMP.Parallel.Barrier();
                DotMP.Atomic.And(ref long_totals[3], tid_long);
                DotMP.Parallel.Barrier();
                DotMP.Atomic.And(ref ulong_totals[3], tid_ulong);
            });

            int_totals[3].Should().Be(0);
            uint_totals[3].Should().Be(0);
            long_totals[3].Should().Be(0);
            ulong_totals[3].Should().Be(0);

            //or
            DotMP.Parallel.ParallelRegion(num_threads: threads, action: () =>
            {
                int tid_int = (int)DotMP.Parallel.GetThreadNum();
                uint tid_uint = (uint)DotMP.Parallel.GetThreadNum();
                long tid_long = (long)DotMP.Parallel.GetThreadNum();
                ulong tid_ulong = (ulong)DotMP.Parallel.GetThreadNum();

                DotMP.Parallel.Barrier();
                DotMP.Atomic.Or(ref int_totals[4], tid_int);
                DotMP.Parallel.Barrier();
                DotMP.Atomic.Or(ref uint_totals[4], tid_uint);
                DotMP.Parallel.Barrier();
                DotMP.Atomic.Or(ref long_totals[4], tid_long);
                DotMP.Parallel.Barrier();
                DotMP.Atomic.Or(ref ulong_totals[4], tid_ulong);
            });

            uint res = 0;
            for (uint i = 0; i < threads; i++)
                res |= i;

            int_totals[4].Should().Be((int)res);
            uint_totals[4].Should().Be((uint)res);
            long_totals[4].Should().Be((long)res);
            ulong_totals[4].Should().Be((ulong)res);

            uint_totals[5] = threads * 2 + 1;
            ulong_totals[5] = threads * 2 + 3;

            //sub
            DotMP.Parallel.ParallelRegion(num_threads: threads, action: () =>
            {
                DotMP.Parallel.Barrier();
                DotMP.Atomic.Sub(ref int_totals[5], 2);
                DotMP.Parallel.Barrier();
                DotMP.Atomic.Sub(ref long_totals[5], 2);
                DotMP.Parallel.Barrier();
                DotMP.Atomic.Sub(ref uint_totals[5], 2);
                DotMP.Parallel.Barrier();
                DotMP.Atomic.Sub(ref ulong_totals[5], 2);
            });

            int_totals[5].Should().Be((int)-threads * 2);
            long_totals[5].Should().Be((long)-threads * 2);
            uint_totals[5].Should().Be(1);
            ulong_totals[5].Should().Be(3);
        }

        /// <summary>
        /// Tests to make sure that DotMP.Parallel.Ordered() works.
        /// </summary>
        [Fact]
        public void Ordered_works()
        {
            uint threads = 8;
            int[] incrementing = new int[1024];
            int ctr = 0;

            DotMP.Parallel.ParallelFor(0, 1024, schedule: DotMP.Schedule.Static,
                                        num_threads: threads, action: i =>
            {
<<<<<<< HEAD
                DotMP.Parallel.Ordered(0, () =>
                {
                    incrementing[i] = ctr++;
                });
=======
                DotMP.Parallel.Ordered(() => incrementing[i] = i);
>>>>>>> 15e814b0
            });

            for (int i = 0; i < incrementing.Length; i++)
            {
                incrementing[i].Should().Be(i);
            }
        }

        /// <summary>
        /// Tests to make sure that DotMP.Parallel.ForReduction<T>() works.
        /// </summary>
        [Fact]
        public void Reduction_works()
        {
            int total = 0;

            DotMP.Parallel.ParallelForReduction(0, 1024, DotMP.Operations.Add, ref total, num_threads: 8, chunk_size: 1, schedule: DotMP.Schedule.Static, action: (ref int total, int i) =>
            {
                total += i;
            });

            total.Should().Be(1024 * 1023 / 2);

            long total_long = 0;

            DotMP.Parallel.ParallelForReduction(0, 1024, DotMP.Operations.Subtract, ref total_long, num_threads: 8, chunk_size: 1, schedule: DotMP.Schedule.Static, action: (ref long total, int i) =>
            {
                total -= (long)i;
            });

            total_long.Should().Be((long)-(1024 * 1023 / 2));

            float total_float = 1;

            DotMP.Parallel.ParallelForReduction(0, 48, DotMP.Operations.Multiply, ref total_float, num_threads: 8, chunk_size: 1, schedule: DotMP.Schedule.Static, action: (ref float total, int i) =>
            {
                total *= 2;
            });

            total_float.Should().Be(Convert.ToUInt64(Math.Pow(2, 48)));

            ulong total_ulong = 1023;

            DotMP.Parallel.ParallelForReduction(0, 1024, DotMP.Operations.BinaryAnd, ref total_ulong, num_threads: 8, chunk_size: 1, schedule: DotMP.Schedule.Static, action: (ref ulong total, int i) =>
            {
                total &= (ulong)i;
            });

            total_ulong.Should().Be(0);

            uint total_uint = 0;

            DotMP.Parallel.ParallelForReduction(0, 1024, DotMP.Operations.BinaryOr, ref total_uint, num_threads: 8, chunk_size: 1, schedule: DotMP.Schedule.Static, action: (ref uint total, int i) =>
            {
                total |= (uint)i;
            });

            total_uint.Should().Be(1023);

            byte total_byte = 0;

            DotMP.Parallel.ParallelForReduction(0, 256, DotMP.Operations.BinaryXor, ref total_byte, num_threads: 8, chunk_size: 1, schedule: DotMP.Schedule.Static, action: (ref byte total, int i) =>
            {
                total ^= (byte)i;
            });

            byte actual_byte = 0;

            for (short i = 0; i < 256; i++)
                actual_byte ^= (byte)i;

            total_byte.Should().Be(actual_byte);

            bool total_bool = true;

            DotMP.Parallel.ParallelForReduction(0, 1024, DotMP.Operations.BooleanAnd, ref total_bool, num_threads: 8, chunk_size: 1, schedule: DotMP.Schedule.Static, action: (ref bool total, int i) =>
            {
                total = total && (i != 768);
            });

            total_bool.Should().BeFalse();

            total_bool = false;

            DotMP.Parallel.ParallelForReduction(0, 1024, DotMP.Operations.BooleanOr, ref total_bool, num_threads: 8, chunk_size: 1, schedule: DotMP.Schedule.Static, action: (ref bool total, int i) =>
            {
                total = total || (i == 768);
            });

            total_bool.Should().BeTrue();

            double total_double = double.MaxValue;

            DotMP.Parallel.ParallelForReduction(0, 1024, DotMP.Operations.Min, ref total_double, num_threads: 8, chunk_size: 1, schedule: DotMP.Schedule.Static, action: (ref double total, int i) =>
            {
                total = Math.Min(total, (double)i);
            });

            total_double.Should().Be(0);

            total_double = double.MinValue;

            DotMP.Parallel.ParallelForReduction(0, 1024, DotMP.Operations.Max, ref total_double, num_threads: 8, chunk_size: 1, schedule: DotMP.Schedule.Static, action: (ref double total, int i) =>
            {
                total = Math.Max(total, (double)i);
            });

            total_double.Should().Be(1023);
        }

        /// <summary>
        /// Tests to make sure that DotMP.Parallel.SetNumThreads() works.
        /// </summary>
        [Fact]
        public void Get_and_Set_NumThreads_work()
        {
            DotMP.Parallel.GetNumThreads().Should().Be(1);
            DotMP.Parallel.GetMaxThreads().Should().Be(DotMP.Parallel.GetNumProcs());

            DotMP.Parallel.ParallelRegion(() =>
            {
                DotMP.Parallel.GetNumThreads().Should().Be(DotMP.Parallel.GetNumProcs());
            });

            DotMP.Parallel.ParallelRegion(num_threads: 2, action: () =>
            {
                DotMP.Parallel.GetNumThreads().Should().Be(2);
            });

            DotMP.Parallel.SetNumThreads(15);
            DotMP.Parallel.GetMaxThreads().Should().Be(15);

            DotMP.Parallel.ParallelRegion(() =>
            {
                DotMP.Parallel.GetNumThreads().Should().Be(15);
            });
        }

        /// <summary>
        /// Tests to make sure that DotMP.Parallel.InParallel() works.
        /// </summary>
        [Fact]
        public void InParallel_works()
        {
            DotMP.Parallel.InParallel().Should().BeFalse();

            DotMP.Parallel.ParallelRegion(() =>
            {
                DotMP.Parallel.InParallel().Should().BeTrue();
            });

            DotMP.Parallel.InParallel().Should().BeFalse();
        }

        /// <summary>
        /// Tests to make sure that DotMP.Parallel.SetDynamic() works.
        /// </summary>
        [Fact]
        public void SetDynamic_works()
        {
            DotMP.Parallel.SetNumThreads(2);
            DotMP.Parallel.GetDynamic().Should().BeFalse();
            DotMP.Parallel.SetDynamic();
            DotMP.Parallel.GetDynamic().Should().BeTrue();
            DotMP.Parallel.ParallelRegion(() =>
            {
                DotMP.Parallel.GetNumThreads().Should().Be(DotMP.Parallel.GetNumProcs());
            });
            DotMP.Parallel.GetDynamic().Should().BeTrue();
            DotMP.Parallel.SetNumThreads(DotMP.Parallel.GetNumProcs());
            DotMP.Parallel.GetDynamic().Should().BeFalse();
        }

        /// <summary>
        /// Tests to make sure that DotMP.Parallel.GetWTime() works.
        /// </summary>
        [Fact]
        public void GetWTime_works()
        {
            double start = DotMP.Parallel.GetWTime();
            Thread.Sleep(1000);
            double end = DotMP.Parallel.GetWTime();
            (end - start).Should().BeGreaterOrEqualTo(1.0);
            (end - start).Should().BeLessThan(1.1);
        }

        /// <summary>
        /// Tests to make sure that DotMP.Parallel.GetNested() and DotMP.Parallel.SetNested() work.
        /// </summary>
        [Fact]
        public void GetNested_works()
        {
            DotMP.Parallel.GetNested().Should().BeFalse();
            try
            {
                DotMP.Parallel.SetNested(true);
                true.Should().BeFalse();
            }
            catch (NotImplementedException e)
            {
                e.Should().NotBeNull();
            }
        }

        /// <summary>
        /// Tests to make sure that the DotMP.Locking and DotMP.Lock classes work.
        /// </summary>
        [Fact]
        public void Locks_work()
        {
            uint threads = 16;
            DotMP.Lock l = new DotMP.Lock();

            double time = DotMP.Parallel.GetWTime();

            DotMP.Parallel.ParallelRegion(num_threads: threads, action: () =>
            {
                l.Set();
                Thread.Sleep(100);
                l.Unset();
            });

            double elapsed = DotMP.Parallel.GetWTime() - time;
            elapsed.Should().BeGreaterThan(1.6);

            l.Test().Should().BeTrue();
            l.Test().Should().BeFalse();
            l.Test().Should().BeFalse();
            l.Unset();
            l.Test().Should().BeTrue();
            l.Test().Should().BeFalse();
            l.Test().Should().BeFalse();
            l.Unset();
        }

        /// <summary>
        /// Tests to make sure the DotMP.Shared class works.
        /// </summary>
        [Fact]
        public void Shared_works()
        {
            DotMP.Parallel.ParallelRegion(() =>
            {
                DotMP.Shared<int> s;
                using (s = DotMP.Shared.Create("s", 6))
                {
                    s.Get().Should().Be(6);
                    (s + 1).Should().Be(7);
                    DotMP.Parallel.Barrier();
                    DotMP.Parallel.Master(() => s.Set(7));
                    DotMP.Parallel.Barrier();
                    s.Get().Should().Be(7);
                    DotMP.Parallel.Barrier();
                }
                s.Disposed.Should().BeTrue();
            });
        }

        /// <summary>
        /// Tests to make sure the DotMP.SharedEnumerable class works.
        /// </summary>
        [Fact]
        public void SharedEnumerable_works()
        {
            double[] returnVector = new double[0];

            DotMP.Parallel.ParallelRegion(() =>
            {
                DotMP.SharedEnumerable<double, double[]> vec;
                using (vec = DotMP.SharedEnumerable.Create("vec", new double[1024]))
                {
                    DotMP.Parallel.For(0, 1024, i =>
                    {
                        vec[i] = 1.0;
                    });

                    returnVector = vec;
                }
                vec.Disposed.Should().BeTrue();
            });

            for (int i = 0; i < returnVector.Length; i++)
            {
                returnVector[i].Should().Be(1.0);
            }

            DotMP.Parallel.ParallelRegion(() =>
            {
                var a = DotMP.SharedEnumerable.Create("a", new double[1024]);
                var x = DotMP.SharedEnumerable.Create("x", new List<double>(new double[1024]));

                a[0] = x[0];
                double[] a_arr = a;
                List<double> x_arr = x;

                DotMP.Parallel.Barrier();
                a.Dispose();
                x.Dispose();
                a.Disposed.Should().BeTrue();
                x.Disposed.Should().BeTrue();
            });
        }

        /// <summary>
        /// Tests to make sure that DotMP.Parallel.Sections() and DotMP.Parallel.Section() work.
        /// </summary>
        [Fact]
        public void Sections_works()
        {
            uint num_threads = 4;
            bool[] threads_used = new bool[num_threads];

            for (int i = 0; i < num_threads; i++)
                threads_used[i] = false;

            double start = DotMP.Parallel.GetWTime();

            DotMP.Parallel.ParallelSections(num_threads: num_threads, () =>
            {
                threads_used[DotMP.Parallel.GetThreadNum()] = true;
                Thread.Sleep(100);
            }, () =>
            {
                threads_used[DotMP.Parallel.GetThreadNum()] = true;
                Thread.Sleep(100);
            }, () =>
            {
                threads_used[DotMP.Parallel.GetThreadNum()] = true;
                Thread.Sleep(100);
            }, () =>
            {
                threads_used[DotMP.Parallel.GetThreadNum()] = true;
                Thread.Sleep(100);
            });

            double end = DotMP.Parallel.GetWTime() - start;

            for (int i = 0; i < num_threads; i++)
                threads_used[i].Should().Be(true);

            end.Should().BeLessThan(0.15);
        }

        /// <summary>
        /// Tests to see if the basics of tasking work.
        /// </summary>
        [Fact]
        public void Tasking_works()
        {
            uint threads = 6;
            int sleep_duration = 100;
            int[] tasks_thread_executed = new int[threads];
            int total_tasks_executed = 0;

            double start = DotMP.Parallel.GetWTime();

            DotMP.Parallel.ParallelRegion(num_threads: threads, action: () =>
            {
                DotMP.Parallel.Single(() =>
                {
                    for (int i = 0; i < threads * 2; i++)
                    {
                        DotMP.Parallel.Task(() =>
                        {
                            Thread.Sleep(sleep_duration);
                            DotMP.Atomic.Inc(ref total_tasks_executed);
                            tasks_thread_executed[DotMP.Parallel.GetThreadNum()]++;
                        });
                    }
                });
            });

            double elapsed = DotMP.Parallel.GetWTime() - start;

            total_tasks_executed.Should().Be((int)threads * 2);
            foreach (int i in tasks_thread_executed)
            {
                i.Should().Be(2);
            }
            elapsed.Should().BeGreaterThan(2.0 * (sleep_duration / 1000.0));

            tasks_thread_executed = new int[threads];
            int tasks_to_spawn = 100_000;

            DotMP.Parallel.ParallelRegion(num_threads: threads, action: () =>
            {
                DotMP.Parallel.Single(() =>
                {
                    for (int i = 0; i < tasks_to_spawn; i++)
                    {
                        DotMP.Parallel.Task(() =>
                        {
                            tasks_thread_executed[DotMP.Parallel.GetThreadNum()]++;
                        });
                    }
                });
            });

            tasks_thread_executed.Sum().Should().Be(tasks_to_spawn);
        }

        /// <summary>
        /// Test if the only_if clause works on taskloops.
        /// </summary>
        [Fact]
        public void Taskloop_only_if_works()
        {
            uint threads = 2;
            int[] executed_on_thread = new int[2];

            DotMP.Parallel.ParallelMasterTaskloop(0, (int)threads, num_threads: threads, only_if: true, grainsize: 1, action: i =>
            {
                executed_on_thread[DotMP.Parallel.GetThreadNum()]++;
                Thread.Sleep(100);
            });

            for (uint i = 0; i < threads; i++)
            {
                executed_on_thread[i].Should().Be(1);
                executed_on_thread[i] = 0;
            }

            DotMP.Parallel.ParallelMasterTaskloop(0, (int)threads, num_threads: threads, only_if: false, grainsize: 1, action: i =>
            {
                executed_on_thread[DotMP.Parallel.GetThreadNum()]++;
                Thread.Sleep(100);
            });

            executed_on_thread[0].Should().Be((int)threads);
            for (uint i = 1; i < threads; i++)
            {
                executed_on_thread[i].Should().Be(0);
            }
        }

        /// <summary>
        /// Checks to see if nested tasks work.
        /// </summary>
        [Fact]
        public void Nested_tasks_work()
        {
            uint threads = 6;
            double start = DotMP.Parallel.GetWTime();

            DotMP.Parallel.ParallelRegion(num_threads: threads, action: () =>
            {
                DotMP.Parallel.Single(() =>
                {
                    DotMP.Parallel.Task(() =>
                    {
                        Thread.Sleep(500);
                        for (int i = 0; i < threads; i++)
                        {
                            DotMP.Parallel.Task(() =>
                            {
                                Thread.Sleep(500);
                            });
                        }
                    });
                });
            });

            double elapsed = DotMP.Parallel.GetWTime() - start;
            elapsed.Should().BeGreaterThan(1.0);
            elapsed.Should().BeLessThan(1.25);
        }

        /// <summary>
        /// Test if taskloop dependencies work.
        /// </summary>
        [Fact]
        public void Task_dependencies_work()
        {
            List<int> order_completed;

            for (int i = 0; i < 100; i++)
            {
                order_completed = new List<int>();

                DotMP.Parallel.ParallelRegion(num_threads: 4, action: () =>
                {
                    DotMP.Parallel.Master(() =>
                    {
                        var t1 = DotMP.Parallel.Task(() =>
                        {
                            order_completed.Add(0);
                        });

                        var t2 = DotMP.Parallel.Task(() =>
                        {
                            lock (order_completed)
                                order_completed.Add(1);
                        }, t1);

                        var t3 = DotMP.Parallel.Task(() =>
                        {
                            lock (order_completed)
                                order_completed.Add(2);
                        }, t1);

                        var t4 = DotMP.Parallel.Task(() =>
                        {
                            order_completed.Add(3);
                        }, t2, t3);

                    });
                });

                order_completed.Count.Should().Be(4);
                order_completed[0].Should().Be(0);
                order_completed[1].Should().BeInRange(1, 2);
                order_completed[2].Should().BeInRange(1, 2);
                order_completed[3].Should().Be(3);
            }

            order_completed = new List<int>();

            DotMP.Parallel.ParallelRegion(num_threads: 8, action: () =>
            {
                DotMP.Parallel.Master(() =>
                {
                    var t1 = DotMP.Parallel.Taskloop(0, 4, num_tasks: 4, action: i =>
                    {
                        Thread.Sleep(100);
                        lock (order_completed)
                            order_completed.Add(0);
                    });

                    DotMP.Parallel.Taskloop(0, 4, num_tasks: 4, depends: t1, action: i =>
                    {
                        lock (order_completed)
                            order_completed.Add(1);
                    });
                });

                DotMP.Parallel.Taskwait();
            });

            order_completed.Count.Should().Be(8);
            for (int i = 0; i < 4; i++)
                order_completed[i].Should().Be(0);
            for (int i = 4; i < 8; i++)
                order_completed[i].Should().Be(1);
        }

        /// <summary>
        /// Verifies that a Parallel.For used outside of a parallel region throws an exception.
        /// </summary>
        [Fact]
        public void Non_parallel_for_should_except()
        {
            Assert.Throws<DotMP.Exceptions.NotInParallelRegionException>(() =>
            {
                DotMP.Parallel.For(0, 10, action: i => { });
            });
        }

        /// <summary>
        /// Verifies that nested parallelism throws an exception.
        /// </summary>
        [Fact]
        public void Nested_parallelism_should_except()
        {
            Assert.Throws<DotMP.Exceptions.CannotPerformNestedParallelismException>(() =>
            {
                DotMP.Parallel.ParallelRegion(num_threads: 4, action: () =>
                {
                    DotMP.Parallel.ParallelRegion(num_threads: 8, action: () => { });
                });
            });
        }

        /// <summary>
        /// Verifies that a sections region used outside of a parallel region throws an exception.
        /// </summary>
        [Fact]
        public void Non_parallel_sections_should_except()
        {
            Assert.Throws<DotMP.Exceptions.NotInParallelRegionException>(() =>
            {
                DotMP.Parallel.Sections(() => { }, () => { });
            });
        }

        /// <summary>
        /// Verifies that a barrier used outside of a parallel region throws an exception.
        /// </summary>
        [Fact]
        public void Non_parallel_barrier_should_except()
        {
            Assert.Throws<DotMP.Exceptions.NotInParallelRegionException>(() =>
            {
                DotMP.Parallel.Barrier();
            });
        }

        /// <summary>
        /// Verifies that a master region used outside of a parallel region throws an exception.
        /// </summary>
        [Fact]
        public void Non_parallel_master_should_except()
        {
            Assert.Throws<DotMP.Exceptions.NotInParallelRegionException>(() =>
            {
                DotMP.Parallel.Master(() => { });
            });
        }

        /// <summary>
        /// Verifies that a single region used outside of a parallel region throws an exception.
        /// </summary>
        [Fact]
        public void Non_parallel_single_should_except()
        {
            Assert.Throws<DotMP.Exceptions.NotInParallelRegionException>(() =>
            {
                DotMP.Parallel.Single(() => { });
            });
        }

        /// <summary>
        /// Verifies that a critical region used outside of a parallel region throws an exception.
        /// </summary>
        [Fact]
        public void Non_parallel_critical_should_except()
        {
            Assert.Throws<DotMP.Exceptions.NotInParallelRegionException>(() =>
            {
                DotMP.Parallel.Critical(() => { });
            });
        }

        /// <summary>
        /// Verifies that nested worksharing throws an exception.
        /// </summary>
        [Fact]
        public void Nested_worksharing_should_except()
        {
            Assert.Throws<DotMP.Exceptions.CannotPerformNestedWorksharingException>(() =>
            {
                DotMP.Parallel.ParallelFor(0, 10, num_threads: 4, action: i =>
                {
                    DotMP.Parallel.Single(() => { });
                });
            });

            Assert.Throws<DotMP.Exceptions.CannotPerformNestedWorksharingException>(() =>
            {
<<<<<<< HEAD
                DotMP.Parallel.ParallelRegion(num_threads: 4, action: () =>
=======
                DotMP.Parallel.Single(() =>
>>>>>>> 15e814b0
                {
                    DotMP.Parallel.Single(0, () =>
                    {
                        DotMP.Parallel.For(0, 10, action: i => { });
                    });
                });
            });

            Assert.Throws<DotMP.Exceptions.CannotPerformNestedWorksharingException>(() =>
            {
                DotMP.Parallel.ParallelFor(0, 10, num_threads: 4, action: i =>
                {
                    DotMP.Parallel.For(0, 10, j => { });
                });
            });
        }

        /// <summary>
        /// Verifies that an ordered region used outside of a for region throws an exception.
        /// </summary>
        [Fact]
        public void Non_for_ordered_should_except()
        {
            Assert.Throws<DotMP.Exceptions.NotInParallelRegionException>(() =>
            {
                DotMP.Parallel.Ordered(() => { });
            });
        }

        /// <summary>
        /// Verifies that GetThreadNum used outside of a parallel region throws an exception.
        /// </summary>
        [Fact]
        public void Non_parallel_GetThreadNum_should_except()
        {
            Assert.Throws<DotMP.Exceptions.NotInParallelRegionException>(() =>
            {
                int tid = DotMP.Parallel.GetThreadNum();
            });
        }

        /// <summary>
        /// Verifies that absent parameters shouldn't throw exceptions.
        /// </summary>
        [Fact]
        public void Absent_params_shouldnt_except()
        {
            var exception = Record.Exception(() =>
            {
                DotMP.Parallel.ParallelFor(0, 10, i => { });
            });

            Assert.Null(exception);

            exception = Record.Exception(() =>
            {
                DotMP.Parallel.ParallelMasterTaskloop(0, 10, i => { });
            });

            Assert.Null(exception);
        }

        /// <summary>
        /// Verifies that for loops which overflow internal indices should throw an exception.
        /// </summary>
        [Fact]
        public void Overflow_for_should_except()
        {
            Assert.Throws<DotMP.Exceptions.TooManyIterationsException>(() =>
            {
                DotMP.Parallel.ParallelForCollapse((0, 256), (0, 256), (0, 256), (0, 256), (i, j, k, l) => { });
            });
        }

        /// <summary>
        /// Verifies that invalid parameters throw exceptions.
        /// </summary>
        [Fact]
        public void Invalid_params_should_except()
        {
            Assert.Throws<DotMP.Exceptions.InvalidArgumentsException>(() =>
            {
                DotMP.Parallel.ParallelFor(10, 0, i => { });
            });

            Assert.Throws<DotMP.Exceptions.InvalidArgumentsException>(() =>
            {
                DotMP.Parallel.ParallelFor(-1, 10, i => { });
            });

            Assert.Throws<DotMP.Exceptions.InvalidArgumentsException>(() =>
            {
                DotMP.Parallel.ParallelForCollapse((10, 20), (-1, 10), (i, j) => { });
            });

            Assert.Throws<DotMP.Exceptions.InvalidArgumentsException>(() =>
            {
                DotMP.Parallel.ParallelForCollapse((10, 5), (0, 20), (i, j) => { });
            });

            Assert.Throws<DotMP.Exceptions.InvalidArgumentsException>(() =>
            {
                DotMP.Parallel.ParallelFor(10, -5, i => { });
            });

            Assert.Throws<DotMP.Exceptions.InvalidArgumentsException>(() =>
            {
                DotMP.Parallel.ParallelFor(0, 10, chunk_size: 0, action: i => { });
            });

            Assert.Throws<DotMP.Exceptions.InvalidArgumentsException>(() =>
            {
                DotMP.Parallel.ParallelFor(0, 10, schedule: new Serial(), action: i => { });
            });

            Assert.Throws<DotMP.Exceptions.InvalidArgumentsException>(() =>
            {
                DotMP.Parallel.ParallelRegion(num_threads: 0, action: () => { });
            });

            Assert.Throws<DotMP.Exceptions.InvalidArgumentsException>(() =>
            {
                DotMP.Parallel.ParallelMasterTaskloop(10, 0, i => { });
            });

            Assert.Throws<DotMP.Exceptions.InvalidArgumentsException>(() =>
            {
                DotMP.Parallel.ParallelMasterTaskloop(0, 10, grainsize: 0, action: i => { });
            });

            Assert.Throws<DotMP.Exceptions.InvalidArgumentsException>(() =>
            {
                DotMP.Parallel.ParallelMasterTaskloop(0, 10, num_tasks: 0, action: i => { });
            });
        }

        /// <summary>
        /// Verifies that custom schedulers work.
        /// </summary>
        [Fact]
        public void Custom_scheduler_works()
        {
            int ctr = 0;

            DotMP.Parallel.ParallelFor(0, 1024, schedule: new Serial(), chunk_size: 1, action: i =>
            {
                ctr++.Should().Be(i);
            });
        }

        /// <summary>
        /// Checks that nested taskwait works.
        /// </summary>
        [Fact]
        public void Nested_taskwait_works()
        {
            int prog = 0;

            DotMP.Parallel.ParallelRegion(num_threads: 4, action: () =>
            {
                DotMP.Parallel.Master(() =>
                {
                    DotMP.Parallel.Task(() =>
                    {
                        DotMP.Atomic.Inc(ref prog).Should().Be(5);

                        var child1 = DotMP.Parallel.Task(() =>
                        {
                            Thread.Sleep(1000);
                            DotMP.Atomic.Inc(ref prog).Should().BeInRange(6, 7);
                        });

                        var child2 = DotMP.Parallel.Task(() =>
                        {
                            Thread.Sleep(1000);
                            DotMP.Atomic.Inc(ref prog).Should().BeInRange(6, 7);
                        });

                        DotMP.Parallel.Taskwait(child1, child2);

                        DotMP.Atomic.Inc(ref prog).Should().Be(8);
                    });
                });

                DotMP.Atomic.Inc(ref prog).Should().BeLessThanOrEqualTo(4);

                DotMP.Parallel.Taskwait();

                DotMP.Atomic.Inc(ref prog).Should().BeGreaterThan(8);
            });
        }

        /// <summary>
        /// Ensures that improper usage of taskwait that risks deadlock should throw an exception.
        /// </summary>
        [Fact]
        public void Improper_taskwait_should_except()
        {
            Assert.Throws<DotMP.Exceptions.ImproperTaskwaitUsageException>(() =>
            {
                DotMP.Parallel.ParallelMaster(() =>
                {
                    DotMP.Parallel.Task(() => DotMP.Parallel.Taskwait());
                });
            });
        }

        /// <summary>
        /// Ensures that overflows in the schedulers properly throw exceptions.
        /// </summary>
        [Fact]
        public void Boundary_parallelfor_should_except()
        {
            Assert.Throws<DotMP.Exceptions.InternalSchedulerException>(() =>
            {
                DotMP.Parallel.ParallelFor(0, int.MaxValue, i => { });
            });
        }

        /// <summary>
        /// A sample workload for DotMP.Parallel.ParallelFor().
        /// </summary>
        /// <param name="inParallel">Whether or not to enable parallelism.</param>
        /// <returns>Elapsed milliseconds of the test.</returns>
        private static long Workload(bool inParallel)
        {
            const int WORKLOAD = 1_000_000;
            const int FORITERS = 20;
            float[] a = new float[WORKLOAD];
            float[] b = new float[WORKLOAD];
            float[] c = new float[WORKLOAD];
            Random r = new Random();

            for (int i = 0; i < WORKLOAD; i++)
            {
                a[i] = (float)r.NextDouble();
                b[i] = (float)r.NextDouble();
                c[i] = (float)r.NextDouble();
            }

            Stopwatch s = new Stopwatch();
            s.Start();

            for (int i = 0; i < FORITERS; i++)
            {
                if (inParallel)
                {
                    DotMP.Parallel.ParallelFor(0, WORKLOAD, schedule: DotMP.Schedule.Guided,
                        action: j => InnerWorkload(j, a, b, c));
                }
                else
                {
                    for (int j = 0; j < WORKLOAD; j++)
                    {
                        InnerWorkload(j, a, b, c);
                    }
                }
            }

            s.Stop();
            return s.ElapsedMilliseconds;
        }

        /// <summary>
        /// A heavy workload for tests.
        /// </summary>
        /// <param name="j">Index to use into a, b, and c.</param>
        /// <param name="a">Float array 1 (destination).</param>
        /// <param name="b">Float array 2 (source).</param>
        /// <param name="c">Float array 3 (source).</param>
        private static void InnerWorkload(int j, float[] a, float[] b, float[] c)
        {
            a[j] = (a[j] * b[j] + c[j]) / c[j];
            while (a[j] > 1000 || a[j] < -1000)
                a[j] /= 10;
            int temp = Convert.ToInt32(a[j]);
            for (int i = 0; i < temp; i++)
                a[j] += i;
        }

        /// <summary>
        /// Creates a parallel region and returns the number of threads spawned.
        /// </summary>
        /// <returns></returns>
        private static uint CreateRegion()
        {
            uint threads_spawned = 0;

            DotMP.Parallel.ParallelRegion(() =>
            {
                Interlocked.Add(ref threads_spawned, 1);
            });

            return threads_spawned;
        }

        /// <summary>
        /// A sample workload for saxpy.
        /// </summary>
        /// <param name="a">Scalar for saxpy.</param>
        /// <param name="x">Vector to multiply by the scalar.</param>
        /// <param name="y">Vector to add.</param>
        /// <param name="schedule">Schedule to use.</param>
        /// <param name="chunk_size">Chunk size to use.</param>
        /// <returns>Result of saxpy.</returns>
        float[] saxpy_parallelregion_for(float a, float[] x, float[] y, Schedule schedule, uint? chunk_size)
        {
            float[] z = new float[x.Length];

            DotMP.Parallel.ParallelRegion(num_threads: 6, action: () =>
            {
                DotMP.Parallel.For(0, x.Length, schedule: schedule, chunk_size: chunk_size, action: i =>
                {
                    z[i] += a * x[i] + y[i];
                });
            });

            return z;
        }

        /// <summary>
        /// A sample workload for saxpy, using taskloops.
        /// </summary>
        /// <param name="a">Scalar for saxpy.</param>
        /// <param name="x">Vector to multiply by the scalar.</param>
        /// <param name="y">Vector to add.</param>
        /// <param name="grainsize">Grainsize to use</param>
        /// <returns>Result of saxpy.</returns>
        float[] saxpy_parallelregion_for_taskloop(float a, float[] x, float[] y, uint? grainsize)
        {
            float[] z = new float[x.Length];

            DotMP.Parallel.ParallelRegion(num_threads: 6, action: () =>
            {
                DotMP.Parallel.MasterTaskloop(0, x.Length, grainsize: grainsize, action: i =>
                {
                    z[i] += a * x[i] + y[i];
                });
            });

            return z;
        }

        /// <summary>
        /// Same as saxpy_parallelregion_for, but uses DotMP.Parallel.ParallelFor() instead of DotMP.Parallel.ParallelRegion() and DotMP.Parallel.For().
        /// </summary>
        /// <param name="a">Scalar for saxpy.</param>
        /// <param name="x">Vector to multiply by the scalar.</param>
        /// <param name="y">Vector to add.</param>
        /// <returns>Result of saxpy.</returns>
        float[] saxpy_parallelfor(float a, float[] x, float[] y)
        {
            float[] z = new float[x.Length];

            DotMP.Parallel.ParallelFor(0, x.Length, schedule: DotMP.Schedule.Guided, action: i =>
            {
                z[i] += a * x[i] + y[i];
            });

            return z;
        }
    }

    /// <summary>
    /// Custom scheduler which runs a for loop in serial.
    /// </summary>
    class Serial : IScheduler
    {
        /// <summary>
        /// Start of the loop, inclusive.
        /// </summary>
        private int start;
        /// <summary>
        /// End of the loop, exclusive.
        /// </summary>
        private int end;
        /// <summary>
        /// Determines if the loop has already been executed.
        /// </summary>
        private bool executed;

        /// <summary>
        /// Initializes the loop.
        /// </summary>
        /// <param name="start">The start of the loop, inclusive.</param>
        /// <param name="end">The end of the loop, exclusive.</param>
        /// <param name="num_threads">Unused.</param>
        /// <param name="chunk_size">Unused.</param>
        public void LoopInit(int start, int end, uint num_threads, uint chunk_size)
        {
            this.start = start;
            this.end = end;
            this.executed = false;
        }

        /// <summary>
        /// Runs the whole loop if the thread ID is 0.
        /// </summary>
        /// <param name="thread_id">The thread ID.</param>
        /// <param name="start">The start of the loop if thread_id==0, else 0.</param>
        /// <param name="end">The end of the loop if thread_id==0, else 0.</param>
        public void LoopNext(int thread_id, out int start, out int end)
        {
            if (thread_id == 0 && !executed)
            {
                start = this.start;
                end = this.end;
                executed = true;
            }
            else
            {
                start = 0;
                end = 0;
            }
        }
    }
}<|MERGE_RESOLUTION|>--- conflicted
+++ resolved
@@ -748,14 +748,10 @@
             DotMP.Parallel.ParallelFor(0, 1024, schedule: DotMP.Schedule.Static,
                                         num_threads: threads, action: i =>
             {
-<<<<<<< HEAD
-                DotMP.Parallel.Ordered(0, () =>
+                DotMP.Parallel.Ordered(() =>
                 {
                     incrementing[i] = ctr++;
                 });
-=======
-                DotMP.Parallel.Ordered(() => incrementing[i] = i);
->>>>>>> 15e814b0
             });
 
             for (int i = 0; i < incrementing.Length; i++)
@@ -1404,13 +1400,9 @@
 
             Assert.Throws<DotMP.Exceptions.CannotPerformNestedWorksharingException>(() =>
             {
-<<<<<<< HEAD
                 DotMP.Parallel.ParallelRegion(num_threads: 4, action: () =>
-=======
-                DotMP.Parallel.Single(() =>
->>>>>>> 15e814b0
-                {
-                    DotMP.Parallel.Single(0, () =>
+                {
+                    DotMP.Parallel.Single(() =>
                     {
                         DotMP.Parallel.For(0, 10, action: i => { });
                     });
