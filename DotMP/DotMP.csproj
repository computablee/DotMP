--- conflicted
+++ resolved
@@ -25,8 +25,7 @@
 
   <ItemGroup>
     <PackageReference Include="ILGPU" Version="1.5.1" />
-<<<<<<< HEAD
-=======
+    <PackageReference Include="T4.Build" Version="0.2.4" />
 
     <None Include="GPU/AcceleratorHandler.cs">
       <DesignTime>True</DesignTime>
@@ -34,8 +33,11 @@
       <DependentUpon>GPU/AcceleratorHandler.tt</DependentUpon>
     </None>
 
-    <PackageReference Include="T4.Build" Version="0.2.4" />
->>>>>>> 15e814b0
+    <None Include="GPU/Gpu.cs">
+      <DesignTime>True</DesignTime>
+      <AutoGen>True</AutoGen>
+      <DependentUpon>GPU/Gpu.tt</DependentUpon>
+    </None>
   </ItemGroup>
 
 </Project>