--- conflicted
+++ resolved
@@ -24,10 +24,8 @@
   </ItemGroup>
 
   <ItemGroup>
-<<<<<<< HEAD
     <PackageReference Include="Microsoft.CSharp" Version="4.7.0" />
     <PackageReference Include="System.Runtime.CompilerServices.Unsafe" Version="6.0.0" />
-=======
     <PackageReference Include="ILGPU" Version="1.5.1" />
     <PackageReference Include="T4.Build" Version="0.2.4" />
 
@@ -42,7 +40,6 @@
       <AutoGen>True</AutoGen>
       <DependentUpon>GPU/Gpu.tt</DependentUpon>
     </None>
->>>>>>> 597cffa6
   </ItemGroup>
 
 </Project>