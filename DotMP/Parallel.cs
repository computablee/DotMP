--- conflicted
+++ resolved
@@ -136,12 +136,9 @@
         /// <exception cref="NotInParallelRegionException">Thrown when not in a parallel region.</exception>
         public static void For(int start, int end, Action<int> action, Schedule schedule = Schedule.Static, uint? chunk_size = null)
         {
-<<<<<<< HEAD
             ValidateParameters(start, end, chunk_size: chunk_size);
 
-=======
             // jscpd:ignore-start
->>>>>>> 26c0fb11
             var freg = new ForkedRegion();
 
             if (!freg.in_parallel)
@@ -199,12 +196,8 @@
         /// <exception cref="NotInParallelRegionException">Thrown when not in a parallel region.</exception>
         public static void ForReduction<T>(int start, int end, Operations op, ref T reduce_to, ActionRef<T> action, Schedule schedule = Schedule.Static, uint? chunk_size = null)
         {
-<<<<<<< HEAD
             ValidateParameters(start, end, chunk_size: chunk_size);
 
-=======
-            // jscpd:ignore-start
->>>>>>> 26c0fb11
             var freg = new ForkedRegion();
 
             if (!freg.in_parallel)
@@ -707,6 +700,11 @@
 
             WorkShare ws = new WorkShare();
 
+            if (!ws.in_for)
+            {
+                throw new NotInForException();
+            }
+
             while (ordered[id] != ws.thread.working_iter)
             {
                 freg.reg.spin[tid].SpinOnce();
@@ -718,6 +716,8 @@
             {
                 ordered[id]++;
             }
+
+            Barrier();
         }
 
         /// <summary>
